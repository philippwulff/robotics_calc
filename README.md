--- conflicted
+++ resolved
@@ -17,13 +17,8 @@
 - Use Denavit-Hartenberg parameters to compute homogeneous transforms for individual links and the full robot.
 - Propagate velocities from the base to the end-effector to read off the Jacobian.
 - Compute the Jacobian matrix explicitly.
-<<<<<<< HEAD
-- Propagate forces and torques from the end-effector to the base to read off the forces acting on each joint.
-- Use the Newton-Euler-Algorithm to find the joint torques caused by motion of the manipulator.
-=======
 - Propagate forces and torques from the end-effector to the base to read off the torques acting on each joint.
 
->>>>>>> a9a30d70
 
 ## How to use it & examples
 
